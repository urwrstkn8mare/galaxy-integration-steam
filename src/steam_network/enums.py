--- conflicted
+++ resolved
@@ -9,11 +9,7 @@
 
 import logging
 
-<<<<<<< HEAD
-from .protocol.messages.steammessages_auth import CAuthentication_AllowedConfirmation, EAuthSessionGuardType
-=======
 from .protocol.messages.steammessages_auth import CAuthentication_AllowedConfirmation, EAuthSessionGuardType 
->>>>>>> e69c4600
 
 #a constant. this is the path to the current directory, as a uri. this typically means adding file:/// to the beginning
 DIRNAME = yarl.URL(pathlib.Path(os.path.dirname(os.path.realpath(__file__))).as_uri())
@@ -112,24 +108,16 @@
     EmailCode = 2
     PhoneConfirm = 3
     Unknown = 4 
-    #EmailConfirm = 5 #Does not exist? Likely something Steam thought about implementing and decided not to. if that changes, we can support it. 
-    
-<<<<<<< HEAD
-=======
+    #EmailConfirm = 5 #Does not exist? Likely something Steam thought about implementing and decided not to. if that changes, we can support it.
 
->>>>>>> e69c4600
 def to_TwoFactorMethod(auth_enum : Union[CAuthentication_AllowedConfirmation, EAuthSessionGuardType]) -> TwoFactorMethod:
     if (isinstance(auth_enum, CAuthentication_AllowedConfirmation)):
         auth_enum = auth_enum.confirmation_type
     ret_val, _ = _to_TwoFactorMethod(auth_enum, None)
     return ret_val
     
-<<<<<<< HEAD
-def _to_TwoFactorMethod(auth_enum : EAuthSessionGuardType, msg: Optional[str]) -> Tuple[TwoFactorMethod, str]:    if (auth_enum == EAuthSessionGuardType.k_EAuthSessionGuardType_None):
-=======
 def _to_TwoFactorMethod(auth_enum : EAuthSessionGuardType, msg: Optional[str]) -> Tuple[TwoFactorMethod, str]:
     if (auth_enum == EAuthSessionGuardType.k_EAuthSessionGuardType_None):
->>>>>>> e69c4600
         return (TwoFactorMethod.Nothing, msg)
     elif (auth_enum == EAuthSessionGuardType.k_EAuthSessionGuardType_EmailCode):
         return (TwoFactorMethod.EmailCode, msg)
