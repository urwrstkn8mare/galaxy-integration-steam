from typing import Optional, Dict, Tuple, Union
import enum

import yarl
import urllib

import os
import pathlib

import logging

from .protocol.messages.steammessages_auth import CAuthentication_AllowedConfirmation, EAuthSessionGuardType 

#a constant. this is the path to the current directory, as a uri. this typically means adding file:/// to the beginning
DIRNAME = yarl.URL(pathlib.Path(os.path.dirname(os.path.realpath(__file__))).as_uri())
#another constant. the path to "index.html" relative to the current directory.
WEBPAGE_RELATIVE_PATH = r'/custom_login/index.html'

logger = logging.getLogger(__name__)

#defines the modes we will send to the 'websocket' queue
class AuthCall:

    RSA_AND_LOGIN =     'rsa_login'
    UPDATE_TWO_FACTOR = 'two-factor-update'
    POLL_TWO_FACTOR =   'poll-two-factor'
    TOKEN =              'token'

class DisplayUriHelper(enum.Enum):
    LOGIN = 0
    TWO_FACTOR_MAIL = 1
    TWO_FACTOR_MOBILE = 2
    TWO_FACTOR_CONFIRM = 3

    def to_view_string(self) -> Optional[str]:
        if (self == self.TWO_FACTOR_MAIL):
             return "steamguard"
        elif (self == self.TWO_FACTOR_MOBILE):
            return "steamauthenticator"
        elif (self == self.TWO_FACTOR_CONFIRM):
            return "steamauthenticator_confirm"
        elif (self == self.LOGIN):
            return "login"
        else:
            return None


    def _add_view(self, args:Dict[str,str]) -> Dict[str, str] :
        val = self.to_view_string()
        args["view"] = val if val else "login"
        return args

    def _get_errored(self, args: Dict[str,str], errored: bool, verbose: bool = False) -> Dict[str, str]:
        if (errored):
            args["errored"] = "true"
        elif (verbose):
            args["errored"] = "false"
        return args

    def GetStartUri(self, errored : bool = False, **kwargs:str) -> str:
        #imho this is the most intuitive way of getting the start url. it's not the most "Pythonic" of means, but it is infinitely more readable.

        #url params go into a dict. urllib.urlencode will autmatically convert a dict to a string of properly concatenated url params ('&'). 
        #it also escapes any characters that HTTP does not like, which is why we aren't doing it manually. 
        args : Dict[str, str] = {}
        #the path to index.html, with a question and a placeholder for all the url parameters. 
        result : str = str(DIRNAME) + WEBPAGE_RELATIVE_PATH + "?"
        args = self._add_view(args)
        args = self._get_errored(args, errored, False)

        for key, value in kwargs.items():
            if (key not in args):
                args[key] = value

        #now, convert the dict of url params to a string. replace the placeholder with this string. return the result. 
        return result + urllib.parse.urlencode(args)
    
    def EndUri(self) -> str:
         if (self == self.TWO_FACTOR_MAIL):
             return 'two_factor_mail_finished'
         elif (self == self.TWO_FACTOR_MOBILE):
             return 'two_factor_mobile_finished'
         elif (self == self.TWO_FACTOR_CONFIRM):
             return 'two_factor_confirm_finished'
         else: #if (self == self.LOGIN):
             return 'login_finished'

    def GetEndUriRegex(self):
        if (self != self.TWO_FACTOR_CONFIRM):
            return ".*" + self.EndUri() + ".*"
        else:
            return ".*(" + self.EndUri() + "|" + self.TWO_FACTOR_MAIL.EndUri() + "|" + self.TWO_FACTOR_MOBILE.EndUri() + ").*"

class UserActionRequired(enum.IntEnum):
    NoActionRequired = 0
    NoActionConfirmToken = 1
    NoActionConfirmLogin = 2 #No action required, but we still need to confirm login. New auth workflow requires we poll to get the login info. 
    TwoFactorRequired = 3 #any form of 2FA required. when set, check the related TwoFactorMethod enum for the thing we need to do. 
    TwoFactorExpired = 4
    InvalidAuthData = 5

#We're going to store this in the User Info Cache so we don't need to pass it everywhere. 
#Caution: since this enum is stored in a class that is serialized, removing entries may result in undefined behaviors.
#currently, this enum is not serialized with the rest of the data, but this is something to be mindful of if this ever changes.
class TwoFactorMethod(enum.IntEnum):
    Nothing = 0
    PhoneCode = 1
    EmailCode = 2
    PhoneConfirm = 3
    Unknown = 4 
    #EmailConfirm = 5 #Does not exist? Likely something Steam thought about implementing and decided not to. if that changes, we can support it.

<<<<<<< HEAD
#def to_TwoFactorMethod(auth_enum : Union[CAuthentication_AllowedConfirmation, EAuthSessionGuardType]) -> TwoFactorMethod:
#    if (isinstance(auth_enum, CAuthentication_AllowedConfirmation)):
#        auth_enum = auth_enum.confirmation_type
#    ret_val, _ = _to_TwoFactorMethod(auth_enum, None)
#    return ret_val
=======
def to_TwoFactorMethod(auth_enum : Union[CAuthentication_AllowedConfirmation, EnumTypeWrapper]) -> TwoFactorMethod:
    if (isinstance(auth_enum, CAuthentication_AllowedConfirmation)):
        auth_enum = auth_enum.confirmation_type
    ret_val, _ = _to_TwoFactorMethod(auth_enum, None)
    return ret_val
>>>>>>> d9203785
    
def _to_TwoFactorMethod(auth_enum : EAuthSessionGuardType, msg: Optional[str]) -> Tuple[TwoFactorMethod, str]:
    if (auth_enum == EAuthSessionGuardType.k_EAuthSessionGuardType_None):
        return (TwoFactorMethod.Nothing, msg)
    elif (auth_enum == EAuthSessionGuardType.k_EAuthSessionGuardType_EmailCode):
        return (TwoFactorMethod.EmailCode, msg)
    elif (auth_enum == EAuthSessionGuardType.k_EAuthSessionGuardType_DeviceCode):
        return (TwoFactorMethod.PhoneCode, msg)
    elif (auth_enum == EAuthSessionGuardType.k_EAuthSessionGuardType_DeviceConfirmation):
        return (TwoFactorMethod.PhoneConfirm, msg)
    else: #if (k_EAuthSessionGuardType_Unknown, k_EAuthSessionGuardType_LegacyMachineAuth, k_EAuthSessionGuardType_MachineToken, k_EAuthSessionGuardType_EmailConfirmation, or an invalid number
        return (TwoFactorMethod.Unknown, msg)

def to_TwoFactorWithMessage(allowed_confirmation: CAuthentication_AllowedConfirmation) -> Tuple[TwoFactorMethod, str]:
    return _to_TwoFactorMethod(allowed_confirmation.confirmation_type, allowed_confirmation.associated_message)

def to_EAuthSessionGuardType(actionRequired : TwoFactorMethod) -> EAuthSessionGuardType:
    if (actionRequired == TwoFactorMethod.Nothing):
        return EAuthSessionGuardType.k_EAuthSessionGuardType_None
    elif (actionRequired == TwoFactorMethod.EmailCode):
        return EAuthSessionGuardType.k_EAuthSessionGuardType_EmailCode
    elif (actionRequired == TwoFactorMethod.PhoneCode):
        return EAuthSessionGuardType.k_EAuthSessionGuardType_DeviceCode
    elif (actionRequired == TwoFactorMethod.PhoneConfirm):
        return EAuthSessionGuardType.k_EAuthSessionGuardType_DeviceConfirmation
    else: #if TwoFactorMethod.InvalidAuthData or an invalid number
        return EAuthSessionGuardType.k_EAuthSessionGuardType_Unknown

def to_helpful_string(method: TwoFactorMethod) -> str:
    if (method == TwoFactorMethod.Nothing):
        return "<no two factor method>"
    elif (method == TwoFactorMethod.EmailCode):
        return "email code"
    elif (method == TwoFactorMethod.PhoneCode):
        return "phone code"
    elif (method == TwoFactorMethod.PhoneConfirm):
        return "phone confirmation"
    else: #if TwoFactorMethod.InvalidAuthData or an invalid number
        return "<unknown>"

def to_UserAction(method: TwoFactorMethod) -> UserActionRequired:
    if (method == TwoFactorMethod.Nothing):
        return UserActionRequired.NoActionConfirmLogin
    elif (method != TwoFactorMethod.Unknown):
        return UserActionRequired.TwoFactorRequired
    else: #if TwoFactorMethod.InvalidAuthData or an invalid number
        return UserActionRequired.InvalidAuthData

#may be used in the future to help display additional errors on the HTML page. for now they are unused and therefore commented out. 
#class DisplayErrors(enum):
#    """Enumeration to help us display errors in our custom webpage. 
#    Each name is associated with an error url parameter.
#    """
#    INVALID_USER                = "inv-user"
#    PASSWORD_INCORRECT          = "bad-pass"
#    STEAM_GUARD_EXPIRED         = "2fa-expired"
#    STEAM_GUARD_INCORRECT       = "2fa-incorrect"
#    MOBILE_CONFIRM_NOT_COMPLETE = "2fa-not-confirmed"<|MERGE_RESOLUTION|>--- conflicted
+++ resolved
@@ -110,19 +110,11 @@
     Unknown = 4 
     #EmailConfirm = 5 #Does not exist? Likely something Steam thought about implementing and decided not to. if that changes, we can support it.
 
-<<<<<<< HEAD
 #def to_TwoFactorMethod(auth_enum : Union[CAuthentication_AllowedConfirmation, EAuthSessionGuardType]) -> TwoFactorMethod:
 #    if (isinstance(auth_enum, CAuthentication_AllowedConfirmation)):
 #        auth_enum = auth_enum.confirmation_type
 #    ret_val, _ = _to_TwoFactorMethod(auth_enum, None)
 #    return ret_val
-=======
-def to_TwoFactorMethod(auth_enum : Union[CAuthentication_AllowedConfirmation, EnumTypeWrapper]) -> TwoFactorMethod:
-    if (isinstance(auth_enum, CAuthentication_AllowedConfirmation)):
-        auth_enum = auth_enum.confirmation_type
-    ret_val, _ = _to_TwoFactorMethod(auth_enum, None)
-    return ret_val
->>>>>>> d9203785
     
 def _to_TwoFactorMethod(auth_enum : EAuthSessionGuardType, msg: Optional[str]) -> Tuple[TwoFactorMethod, str]:
     if (auth_enum == EAuthSessionGuardType.k_EAuthSessionGuardType_None):
