--- conflicted
+++ resolved
@@ -6,11 +6,7 @@
 import struct
 import ipaddress
 from itertools import count
-<<<<<<< HEAD
-from typing import Awaitable, Callable, Dict, Optional, Any, List, NamedTuple, Iterator, Tuple
-=======
 from typing import Awaitable, Callable, Coroutine, Dict, Optional, Any, List, NamedTuple, Iterator
->>>>>>> 995f7e6f
 
 import base64
 
@@ -84,8 +80,6 @@
 
 from .steam_types import SteamId, ProtoUserInfo
 
-from .rsa_message import RSAMessage
-
 logger = logging.getLogger(__name__)
 logger.setLevel(logging.INFO)
 LOG_SENSITIVE_DATA = False
@@ -106,12 +100,6 @@
 
 
 class ProtobufClient:
-    """Handles communication between steam and this application. 
-
-    This class deals with the nitty-gritty and protobuf formats, parsing it so the rest of the application can use nicely defined classes and objects. It also 
-
-    """
-
     _PROTO_MASK = 0x80000000
     _ACCOUNT_ID_MASK = 0x0110000100000000
     _IP_OBFUSCATION_MASK = 0x606573A4
@@ -121,6 +109,7 @@
     def __init__(self, set_socket : WebSocketClientProtocol):
         self._socket :                      WebSocketClientProtocol = set_socket
         #new auth flow
+        self.rsa_handler:                   Optional[Callable[[EResult, int, int, int], Awaitable[None]]] = None
         self.login_handler:                 Optional[Callable[[EResult,CAuthentication_BeginAuthSessionViaCredentials_Response], Awaitable[None]]] = None
         self.two_factor_update_handler:     Optional[Callable[[EResult, str], Awaitable[None]]] = None
         self.poll_status_handler:           Optional[Callable[[EResult, CAuthentication_PollAuthSessionStatus_Response], Awaitable[None]]] = None
@@ -196,9 +185,6 @@
         job_id = next(self._job_id_iterator)
         await self._send(emsg, message, source_job_id=job_id, target_job_name= target_job_name)
 
-    async def _send_service_method_and_wait(self, message, target_job_name : str) -> Tuple[EResult, Any]:
-        pass
-
     #new workflow:  say hello -> get rsa public key -> log on with password -> handle steam guard -> confirm login
     #each is getting a dedicated function so i don't go insane.
     #confirm login is the old log_on_token call.
@@ -212,16 +198,23 @@
         message.protocol_version = self._MSG_PROTOCOL_VERSION
         await self._send(EMsg.ClientHello,message)
 
-    async def get_rsa_key_async(self, account_name: str) -> RSAMessage:
+    #send the get rsa key request
+    #imho we should just do a send and receive back to back instead of this bouncing around, but whatever.
+    async def get_rsa_public_key(self, account_name: str):
         message = CAuthentication_GetPasswordRSAPublicKey_Request()
         message.account_name = account_name
-
-        response, body = await self._send_service_method_and_wait(message, GET_RSA_KEY)
+        await self._send_service_method_with_name(message, GET_RSA_KEY) #parsed from SteamKit's gobbledygook
+
+    #process the received the rsa key response. Because we will need all the information about this process, we send the entire message up the chain.
+    async def _process_rsa(self, result, body):
         message = CAuthentication_GetPasswordRSAPublicKey_Response()
         message.ParseFromString(body)
-
-        return RSAMessage(response, int(message.publickey_mod, 16), int(message.publickey_exp, 16), message.timestamp)
-
+        logger.info("Received RSA KEY")
+        #logger.info(pformat(message))
+        if (self.rsa_handler is not None):
+            await self.rsa_handler(result, int(message.publickey_mod, 16), int(message.publickey_exp, 16), message.timestamp)
+        else:
+            logger.warning("NO RSA HANDLER SET!")
 
     async def log_on_password(self, account_name, enciphered_password: str, timestamp: int, os_value):
         friendly_name: str = sock.gethostname() + " (GOG Galaxy)"
